--- conflicted
+++ resolved
@@ -250,8 +250,6 @@
         extracted_sources = generate_source_catalogs(processList,
                                                      centering_mode='starfind',nlargest=MAX_SOURCES_PER_CHIP)
 
-
-
     for imgname in extracted_sources.keys():
         table=extracted_sources[imgname]["catalog_table"]
 
@@ -276,7 +274,6 @@
             print("Not enough sources ({}) found in image {}".format(total_num_sources,imgname))
             filteredTable[index]['status'] = 1 #TODO: Should this update the status of all images in filteredTable with the value 1? What about processMsg?
             return(filteredTable)
-
     print("\nSUCCESS")
     currentDT = datetime.datetime.now()
     deltaDT = (currentDT - startingDT).total_seconds()
@@ -321,7 +318,6 @@
             print("-------------------- STEP 5b: Cross matching and fitting --------------------")
             for algorithm_name in fit_algorithm_list: #loop over fit algorithm type
                 print("------------------ Catalog {} matched using {} ------------------ ".format(catalogList[catalogIndex],algorithm_name.__name__))
-<<<<<<< HEAD
                 try:
                     #execute the correct fitting/matching algorithm
                     imglist = algorithm_name(imglist, reference_catalog)
@@ -359,35 +355,18 @@
 
                         # Figure out which fit solution to go with based on fitQual value and maybe also total_rms
                         if fitQual == 1: #valid, non-comprimised solution with total rms < 10 mas...go with this solution.
-=======
-
-                #execute the correct fitting/matching algorithm
-                try:
-                    fit_rms, fit_num = algorithm_name(imglist, reference_catalog, print_fit_parameters=print_fit_parameters)
-
-                    # Potentially update the previously set best fit with improved values
-                    if best_fit_rms >= 0.:
-                        if fit_rms < best_fit_rms:
->>>>>>> 0ee43c4a
                             best_fit_rms = fit_rms
                             best_fit_num = fit_num
                             for item in imglist:
                                 item.best_meta = item.meta.copy()
-<<<<<<< HEAD
                             best_fitStatusDict = fitStatusDict.copy()
                             break #break out of while loop
                         elif fitQual < best_fitQual: # better solution found. keep looping but with the better solution as "best" for now.
                             print("Better solution found!")
-=======
-                    # If a reasonable fit has been found, this is the initial setting of the best_fit_xxx variables
-                    else:
-                        if fit_rms < MAX_FIT_LIMIT:
->>>>>>> 0ee43c4a
                             best_fit_rms = fit_rms
                             best_fit_num = fit_num
                             for item in imglist:
                                 item.best_meta = item.meta.copy()
-<<<<<<< HEAD
                             best_fitStatusDict = fitStatusDict.copy()
                             best_fitQual = fitQual
                         elif fitQual == best_fitQual: # new solution same level of fitQual. Choose whichever one has the lowest total rms as "best" and keep looping.
@@ -400,35 +379,16 @@
                                     best_fitStatusDict = fitStatusDict.copy()
                         else: # new solution has worse fitQual. discard and continue looping.
                             continue
-=======
-
->>>>>>> 0ee43c4a
                 except Exception:
                     print("WARNING: Catastrophic fitting failure with catalog {} and matching algorithm {}.".format(catalogList[catalogIndex],algorithm_name.__name__))
                     filteredTable['status'][:] = 1
                     # It may be there are additional catalogs and algorithms to try, so keep going
                     continue
 
-<<<<<<< HEAD
                 if fitQual == 1:  # break out of inner fit algorithm loop
                     break
         if fitQual == 1: #break out of outer astrometric catalog loop
             break
-=======
-                # If this is true, we are done so break out of the catalog loop (inner for loop)
-                # THIS AND THE NEXT BREAK ARE FIXES TO THE CURRENT LOGIC.  IT IS ASSUMED THESE
-                # FIXES WILL BECOME OBSOLETE ONCE THE ENHANCED LOGIC FOR CHOOSING THE BEST
-                # SOLUTION IS IMPLEMENTED.
-                if best_fit_rms > 0 and best_fit_rms < MAX_FIT_RMS:
-                    break
-
-            # If this is true, we are done so break out of the catalog loop (outer for loop)
-            if best_fit_rms > 0 and best_fit_rms < MAX_FIT_RMS:
-                break
-
-                #imglist_temp = imglist.copy() # preserve best fit solution so that it can be inserted into a reinitialized imglist next time through.
-
->>>>>>> 0ee43c4a
     currentDT = datetime.datetime.now()
     deltaDT = (currentDT - startingDT).total_seconds()
     print('Processing time of [STEP 5b]: {} sec'.format(deltaDT))
@@ -468,7 +428,6 @@
                 filteredTable[index]['rms_dec'] = item.meta['tweakwcs_info']['RMS_DEC'].value
                 filteredTable[index]['fit_rms'] = item.meta['tweakwcs_info']['FIT_RMS']
                 filteredTable[index]['total_rms'] = item.meta['tweakwcs_info']['TOTAL_RMS']
-<<<<<<< HEAD
                 # populate filteredTable fields "status", "compromised" and
                 # "processMsg" with fitStatusDict fields "valid", "compromised"
                 # and "reason".
@@ -483,12 +442,6 @@
                     filteredTable['compromised'] = 1
                 if fitStatusDict[explicitDictKey]['reason'] != "":
                     filteredTable[index]['processMsg'] = fitStatusDict[explicitDictKey]['reason']
-
-
-                filteredTable.pprint(max_width=-1)
-=======
-                #filteredTable.pprint(max_width=-1)
->>>>>>> 0ee43c4a
 
     currentDT = datetime.datetime.now()
     deltaDT = (currentDT - startingDT).total_seconds()
@@ -1036,6 +989,7 @@
                     'newly computed WCS information to image image headers and create headerlet files? Unless explicitly '
                     'set, the default is "False".')
     ARGS = PARSER.parse_args()
+
     # Build list of input images
     input_list = []
     for item in ARGS.raw_input_list:
