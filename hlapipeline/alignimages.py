--- conflicted
+++ resolved
@@ -3,11 +3,9 @@
 """This script is a modernized replacement of tweakreg.
 
 """
-import os
 
 from astropy.io import fits
 from astropy.table import Table
-<<<<<<< HEAD
 import glob
 import numpy as np
 import os
@@ -17,12 +15,6 @@
 from utils import astrometric_utils as amutils
 from utils import astroquery_utils as aqutils
 from utils import filter
-=======
-from stwcs.wcsutil import HSTWCS
-import sys
-from hlapipeline.utils import astrometric_utils as amutils
->>>>>>> 74953331
-
 
 MIN_CATALOG_THRESHOLD = 3
 MIN_OBSERVABLE_THRESHOLD = 10
@@ -37,14 +29,8 @@
                                       "threshold": None},
                                  "sbc":
                                      {"fwhmpsf": 0.065,
-<<<<<<< HEAD
                                       "classify": False,
                                       "threshold": 10},
-=======
-                                     "threshold":10,
-                                     "classify":False
-                                      },  # TODO: Verify value
->>>>>>> 74953331
                                  "wfc":
                                      {"fwhmpsf": 0.076,
                                       "classify": True,
